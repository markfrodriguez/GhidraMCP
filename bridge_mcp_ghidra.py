--- conflicted
+++ resolved
@@ -1,21 +1,12 @@
 # /// script
-<<<<<<< HEAD
-# requires-python = ">=3.11"
+# requires-python = ">=3.10"
 # dependencies = [
-#     "mcp==1.5.0",
-#     "requests==2.32.3",
-# ]
-# ///
-import sys
-=======
-# dependencies = [
-#   "requests<3",
-#   "mcp<2",
+#     "requests>=2,<3",
+#     "mcp>=1.2.0,<2",
 # ]
 # ///
 
-from mcp.server.fastmcp import FastMCP
->>>>>>> 4fb1dc9a
+import sys
 import requests
 
 from mcp.server.fastmcp import FastMCP
